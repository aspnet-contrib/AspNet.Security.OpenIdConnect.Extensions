--- conflicted
+++ resolved
@@ -32,17 +32,10 @@
   },
 
   "dependencies": {
-<<<<<<< HEAD
-    "JetBrains.Annotations": { "type": "build", "version": "10.1.2-eap" },
+    "JetBrains.Annotations": { "type": "build", "version": "10.1.4" },
     "Microsoft.Extensions.Caching.Memory": "1.0.0-*",
     "Microsoft.Extensions.Logging": "1.0.0-*",
     "Microsoft.Owin.Security.Interop": "1.0.0-*",
-=======
-    "JetBrains.Annotations": { "type": "build", "version": "10.1.4" },
-    "Microsoft.Extensions.Caching.Memory": "1.0.0-rc2-*",
-    "Microsoft.Extensions.Logging": "1.0.0-rc2-*",
-    "Microsoft.Owin.Security.Interop": "1.0.0-rc2-*",
->>>>>>> 1747de80
     "Newtonsoft.Json": "8.0.3"
   },
 
