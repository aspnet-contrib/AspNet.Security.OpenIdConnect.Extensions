--- conflicted
+++ resolved
@@ -7,11 +7,7 @@
     "dotnet-test-xunit": "1.0.0-*",
     "Microsoft.NETCore.Platforms": "1.0.1-*",
     "Microsoft.Owin.Testing": "3.0.1",
-<<<<<<< HEAD
-    "Owin.Security.OAuth.Introspection": "1.0.0-*",
-=======
     "Owin.Security.OAuth.Introspection": { "target": "project" },
->>>>>>> 1747de80
     "xunit": "2.1.0"
   },
 
