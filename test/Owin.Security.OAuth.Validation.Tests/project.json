--- conflicted
+++ resolved
@@ -9,11 +9,7 @@
     "Microsoft.Owin.Testing": "3.0.1",
     "Moq": "4.2.1312.1622",
     "Newtonsoft.Json": "8.0.3",
-<<<<<<< HEAD
-    "Owin.Security.OAuth.Validation": "1.0.0-*",
-=======
     "Owin.Security.OAuth.Validation": { "target": "project" },
->>>>>>> 1747de80
     "xunit": "2.1.0"
   },
 
