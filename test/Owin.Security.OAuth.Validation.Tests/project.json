﻿{
  "buildOptions": {
    "warningsAsErrors": true
  },

  "dependencies": {
    "dotnet-test-xunit": "1.0.0-rc2-*",
    "Microsoft.NETCore.Platforms": "1.0.1-rc2-*",
    "Microsoft.Owin.Testing": "3.0.1",
    "Moq": "4.2.1312.1622",
    "Newtonsoft.Json": "8.0.3",
<<<<<<< HEAD
    "Owin.Security.OAuth.Validation": "1.0.0-*",
    "xunit": "2.1.0",
    "xunit.runner.console": "2.1.0"
=======
    "Owin.Security.OAuth.Validation": "1.0.0-alpha1-*",
    "xunit": "2.1.0"
>>>>>>> 553a3fef
  },

  "frameworks": {
    "net451": {
      "frameworkAssemblies": {
        "System.Runtime": { "type": "build" }
      }
    }
  },

  "testRunner": "xunit"
}<|MERGE_RESOLUTION|>--- conflicted
+++ resolved
@@ -4,19 +4,13 @@
   },
 
   "dependencies": {
-    "dotnet-test-xunit": "1.0.0-rc2-*",
-    "Microsoft.NETCore.Platforms": "1.0.1-rc2-*",
+    "dotnet-test-xunit": "1.0.0-*",
+    "Microsoft.NETCore.Platforms": "1.0.1-*",
     "Microsoft.Owin.Testing": "3.0.1",
     "Moq": "4.2.1312.1622",
     "Newtonsoft.Json": "8.0.3",
-<<<<<<< HEAD
     "Owin.Security.OAuth.Validation": "1.0.0-*",
-    "xunit": "2.1.0",
-    "xunit.runner.console": "2.1.0"
-=======
-    "Owin.Security.OAuth.Validation": "1.0.0-alpha1-*",
     "xunit": "2.1.0"
->>>>>>> 553a3fef
   },
 
   "frameworks": {
