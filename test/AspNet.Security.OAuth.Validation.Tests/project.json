--- conflicted
+++ resolved
@@ -4,18 +4,11 @@
   },
 
   "dependencies": {
-<<<<<<< HEAD
     "AspNet.Security.OAuth.Validation": "1.0.0-*",
+    "dotnet-test-xunit": "1.0.0-*",
     "Microsoft.AspNetCore.TestHost": "1.0.0-*",
     "Microsoft.Extensions.Caching.Memory": "1.0.0-*",
     "Microsoft.Extensions.Logging.Debug": "1.0.0-*",
-=======
-    "AspNet.Security.OAuth.Validation": "1.0.0-alpha1-*",
-    "dotnet-test-xunit": "1.0.0-rc2-*",
-    "Microsoft.AspNetCore.TestHost": "1.0.0-rc2-*",
-    "Microsoft.Extensions.Caching.Memory": "1.0.0-rc2-*",
-    "Microsoft.Extensions.Logging.Debug": "1.0.0-rc2-*",
->>>>>>> 553a3fef
     "Newtonsoft.Json": "8.0.3",
     "xunit": "2.1.0"
   },
@@ -23,16 +16,9 @@
   "frameworks": {
     "netcoreapp1.0": {
       "dependencies": {
-<<<<<<< HEAD
-        "dotnet-test-xunit": "1.0.0-dev-*",
         "Microsoft.NETCore.App": { "type": "platform", "version": "1.0.0-*" },
         "moq.netcore": "4.4.0-*",
         "System.Diagnostics.TraceSource": "4.0.0-*"
-=======
-        "Microsoft.NETCore.App": { "type": "platform", "version": "1.0.0-rc2-*" },
-        "moq.netcore": "4.4.0-beta8",
-        "System.Diagnostics.TraceSource": "4.0.0-rc2-*"
->>>>>>> 553a3fef
       },
 
       "imports": [
@@ -43,7 +29,7 @@
 
     "net451": {
       "dependencies": {
-        "Microsoft.NETCore.Platforms": "1.0.1-rc2-*",
+        "Microsoft.NETCore.Platforms": "1.0.1-*",
         "Moq": "4.2.1312.1622"
       }
     }
