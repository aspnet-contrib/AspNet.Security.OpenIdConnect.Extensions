﻿{
  "buildOptions": {
    "warningsAsErrors": true
  },

  "dependencies": {
<<<<<<< HEAD
    "AspNet.Security.OAuth.Validation": "1.0.0-*",
    "dotnet-test-xunit": "1.0.0-*",
    "Microsoft.AspNetCore.TestHost": "1.0.0-*",
    "Microsoft.Extensions.Caching.Memory": "1.0.0-*",
    "Microsoft.Extensions.Logging.Debug": "1.0.0-*",
=======
    "AspNet.Security.OAuth.Validation": { "target": "project" },
    "dotnet-test-xunit": "1.0.0-rc2-*",
    "Microsoft.AspNetCore.TestHost": "1.0.0-rc2-*",
    "Microsoft.Extensions.Caching.Memory": "1.0.0-rc2-*",
    "Microsoft.Extensions.Logging.Debug": "1.0.0-rc2-*",
>>>>>>> 1747de80
    "Newtonsoft.Json": "8.0.3",
    "xunit": "2.1.0"
  },

  "frameworks": {
    "netcoreapp1.0": {
      "dependencies": {
        "Microsoft.NETCore.App": { "type": "platform", "version": "1.0.0-*" },
        "moq.netcore": "4.4.0-*",
        "System.Diagnostics.TraceSource": "4.0.0-*"
      },

      "imports": [
        "dnxcore50",
        "portable-net451+win8"
      ]
    },

    "net451": {
      "dependencies": {
        "Microsoft.NETCore.Platforms": "1.0.1-*",
        "Moq": "4.2.1312.1622"
      }
    }
  },

  "testRunner": "xunit"
}<|MERGE_RESOLUTION|>--- conflicted
+++ resolved
@@ -4,19 +4,11 @@
   },
 
   "dependencies": {
-<<<<<<< HEAD
-    "AspNet.Security.OAuth.Validation": "1.0.0-*",
+    "AspNet.Security.OAuth.Validation": { "target": "project" },
     "dotnet-test-xunit": "1.0.0-*",
     "Microsoft.AspNetCore.TestHost": "1.0.0-*",
     "Microsoft.Extensions.Caching.Memory": "1.0.0-*",
     "Microsoft.Extensions.Logging.Debug": "1.0.0-*",
-=======
-    "AspNet.Security.OAuth.Validation": { "target": "project" },
-    "dotnet-test-xunit": "1.0.0-rc2-*",
-    "Microsoft.AspNetCore.TestHost": "1.0.0-rc2-*",
-    "Microsoft.Extensions.Caching.Memory": "1.0.0-rc2-*",
-    "Microsoft.Extensions.Logging.Debug": "1.0.0-rc2-*",
->>>>>>> 1747de80
     "Newtonsoft.Json": "8.0.3",
     "xunit": "2.1.0"
   },
