--- conflicted
+++ resolved
@@ -4,19 +4,11 @@
   },
 
   "dependencies": {
-<<<<<<< HEAD
-    "AspNet.Security.OAuth.Introspection": "1.0.0-*",
+    "AspNet.Security.OAuth.Introspection": { "target": "project" },
     "dotnet-test-xunit": "1.0.0-*",
     "Microsoft.AspNetCore.TestHost": "1.0.0-*",
     "Microsoft.Extensions.Caching.Memory": "1.0.0-*",
     "Microsoft.Extensions.Logging.Debug": "1.0.0-*",
-=======
-    "AspNet.Security.OAuth.Introspection": { "target": "project" },
-    "dotnet-test-xunit": "1.0.0-rc2-*",
-    "Microsoft.AspNetCore.TestHost": "1.0.0-rc2-*",
-    "Microsoft.Extensions.Caching.Memory": "1.0.0-rc2-*",
-    "Microsoft.Extensions.Logging.Debug": "1.0.0-rc2-*",
->>>>>>> 1747de80
     "xunit": "2.1.0"
   },
 
